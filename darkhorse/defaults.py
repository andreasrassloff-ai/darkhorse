--- conflicted
+++ resolved
@@ -12,8 +12,4 @@
 DEFAULT_MINIMUM_HISTORY = 60
 DEFAULT_HOST = "127.0.0.1"
 DEFAULT_PORT = 8000
-<<<<<<< HEAD
 DEFAULT_START_USD = 0.0
-=======
-DEFAULT_START_USD = 1000.0
->>>>>>> bd74d88f
