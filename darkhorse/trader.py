
"""Simple live trading demo that rebalances between Monero and USD each minute."""


from __future__ import annotations

import argparse
import sys
import time
from datetime import datetime, timezone
from typing import Iterable

from .defaults import (
    DEFAULT_ASSET_NAME,
    DEFAULT_MINIMUM_HISTORY,
    DEFAULT_START_USD,
)

from .live import LiveDataError, SimulatedMoneroFeed, fetch_monero_minute_bars

from .recommender import Recommendation, analyse_asset


def _build_parser() -> argparse.ArgumentParser:
    parser = argparse.ArgumentParser(
        description=(
            "Startet eine Demo, die jede Minute aktuelle Monero-Preise lädt, "

            "die Analyse ausführt und den Bestand anteilig zwischen XMR und "
            "USD umschichtet."

        )
    )
    parser.add_argument(
        "--min-history",
        type=int,
        default=DEFAULT_MINIMUM_HISTORY,
        help=(
            "Mindestanzahl an Minutenkerzen für eine Auswertung. "
            "Standard: %(default)s."
        ),
    )
    parser.add_argument(
        "--history-limit",
        type=int,
        default=240,
        help=(
            "Wie viele Minutenkerzen zur Analyse herangezogen werden sollen. "
            "Standard: %(default)s."
        ),
    )
    parser.add_argument(
        "--interval",
        type=float,
        default=60.0,
        help="Anzahl Sekunden zwischen zwei Trades (Standard: 60).",
    )
    parser.add_argument(
        "--trade-fraction",
        type=float,
        default=0.4,
        help=(
            "Maximaler Anteil des verfügbaren Kapitals, der pro Zyklus umgeschichtet "
            "werden darf (0–1, Standard: %(default)s)."
        ),
    )
    parser.add_argument(

        "--iterations",
        type=int,
        default=0,
        help=(
            "Anzahl der Durchläufe. 0 bedeutet, dass die Demo endlos läuft "
            "(Standard)."
        ),
    )
    parser.add_argument(
        "--start-xmr",
        type=float,
        default=1.0,
        help="Startbestand in Monero. Standard: %(default)s XMR.",
    )
    parser.add_argument(
        "--start-usd",
        type=float,
        default=DEFAULT_START_USD,
        help="Startbestand in USD. Standard: %(default)s.",
    )
    return parser


def _log_portfolio(
    timestamp: datetime,
    price: float,
    xmr: float,
    usd: float,
    *,
    outperformance: float | None = None,
) -> None:
    total_value = usd + xmr * price
    message = (
        f"[{timestamp.isoformat()}] Preis: {price:.2f} USD | "
        f"Bestand: {xmr:.6f} XMR / {usd:.2f} USD | Gesamtwert: {total_value:.2f} USD"
    )
    if outperformance is not None:
        message += f" | Outperformance vs. XMR: {outperformance:+.2%}"
    print(message, flush=True)


def _relative_outperformance(
    total_value: float,
    price: float,
    baseline_total: float | None,
    baseline_price: float | None,
) -> float | None:
    if (
        baseline_total is None
        or baseline_price is None
        or baseline_total <= 0
        or baseline_price <= 0
    ):
        return None

    portfolio_return = total_value / baseline_total - 1.0
    price_return = price / baseline_price - 1.0
    return portfolio_return - price_return


def _target_xmr_share(recommendation: Recommendation) -> float:
    """Derive a desired XMR weight based on the indicator pressures."""

    total_pressure = recommendation.buy_pressure + recommendation.sell_pressure
    if total_pressure <= 0.0:
        return 0.5

    bias_ratio = (
        recommendation.buy_pressure - recommendation.sell_pressure
    ) / total_pressure
    dominant_pressure = max(recommendation.buy_pressure, recommendation.sell_pressure)
    dominance_scale = min(max(dominant_pressure, 0.0) / 0.9, 1.0)
    deviation = 0.4 * bias_ratio * dominance_scale
    target_share = 0.5 + deviation
    return min(max(target_share, 0.1), 0.9)


def _target_xmr_share(recommendation: Recommendation) -> float:
    """Derive a desired XMR weight based on the indicator pressures."""

    total_pressure = recommendation.buy_pressure + recommendation.sell_pressure
    if total_pressure <= 0.0:
        return 0.5

    bias_ratio = (
        recommendation.buy_pressure - recommendation.sell_pressure
    ) / total_pressure
    dominant_pressure = max(recommendation.buy_pressure, recommendation.sell_pressure)
    dominance_scale = min(max(dominant_pressure, 0.0) / 0.9, 1.0)
    deviation = 0.4 * bias_ratio * dominance_scale
    target_share = 0.5 + deviation
    return min(max(target_share, 0.1), 0.9)


def main(argv: Iterable[str] | None = None) -> int:
    parser = _build_parser()
    args = parser.parse_args(list(argv) if argv is not None else None)

    xmr_balance = float(args.start_xmr)
    usd_balance = float(args.start_usd)

    trade_fraction = min(max(float(args.trade_fraction), 0.0), 1.0)

    iteration = 0
    print(
        "Starte Live-Demo: Wir gewichten das Portfolio dynamisch zwischen XMR und USD neu."
    )

    history = []
    baseline_total_value: float | None = None
    baseline_price: float | None = None

    simulation_feed: SimulatedMoneroFeed | None = None
    simulation_active = False
    while True:
        try:
            history = fetch_monero_minute_bars(args.history_limit)
            if simulation_active:
                print(
                    "Live-Daten wieder verfügbar – beende Simulation.",
                    file=sys.stderr,
                )
            simulation_feed = None
            simulation_active = False
        except LiveDataError as exc:
            if simulation_feed is None:
                try:
                    simulation_feed = SimulatedMoneroFeed(args.history_limit)
                except LiveDataError as sim_exc:
                    print(
                        "Fehler beim Laden der Live-Daten: "
                        f"{exc}. Simulation ebenfalls nicht möglich: {sim_exc}",
                        file=sys.stderr,
                    )
                    time.sleep(max(args.interval, 1.0))
                    continue
                print(
                    "Live-Daten nicht verfügbar – verwende historische Daten zur Simulation.",
                    file=sys.stderr,
                )
            history = simulation_feed.next_bars()
            simulation_active = True

        if len(history) < args.min_history:
            print(
                "Zu wenige Datenpunkte erhalten – warte auf mehr Daten...",

                file=sys.stderr,
            )
            time.sleep(max(args.interval, 1.0))
            continue

        iteration += 1
        recommendation = analyse_asset(DEFAULT_ASSET_NAME, history[-args.min_history :])
        latest_bar = history[-1]
        price = latest_bar.close
        timestamp = latest_bar.date

<<<<<<< HEAD
        total_value = usd_balance + xmr_balance * price
        if baseline_total_value is None or baseline_price is None:
            baseline_total_value = total_value
            baseline_price = price
        outperformance = _relative_outperformance(
            total_value, price, baseline_total_value, baseline_price
        )
        _log_portfolio(
            timestamp,
            price,
            xmr_balance,
            usd_balance,
            outperformance=outperformance,
        )
        target_xmr_share = _target_xmr_share(recommendation)
=======
        _log_portfolio(timestamp, price, xmr_balance, usd_balance)
        target_xmr_share = _target_xmr_share(recommendation)
        total_value = usd_balance + xmr_balance * price
>>>>>>> b5a09c03
        current_xmr_share = 0.0 if total_value <= 0 else (xmr_balance * price) / total_value

        print(
            "Empfehlung: "
            f"{recommendation.action} (Konfidenz {recommendation.confidence:.2f}) | "
            f"Ziel XMR-Anteil {target_xmr_share:.0%}",
            flush=True,
        )

        if total_value <= 0:
            print(" -> Kein Portfoliowert verfügbar – keine Umschichtung möglich.", flush=True)
        else:
            share_gap = target_xmr_share - current_xmr_share
            max_share_change = trade_fraction * recommendation.confidence

            if abs(share_gap) < 1e-4 or max_share_change <= 0:
                print(" -> Halte Position, keine Aktion.", flush=True)
            else:
                share_change = max(-max_share_change, min(max_share_change, share_gap))
                if share_change > 0:
                    if usd_balance <= 0:
                        print(" -> Kein USD-Bestand – kein Kauf.", flush=True)
                    else:
                        usd_to_spend = min(share_change * total_value, usd_balance)
                        if usd_to_spend > 0:
                            xmr_purchased = usd_to_spend / price
                            xmr_balance += xmr_purchased
                            usd_balance -= usd_to_spend
                            actual_share = usd_to_spend / total_value
                            print(
                                " -> Kaufe "
                                f"{xmr_purchased:.6f} XMR für {usd_to_spend:.2f} USD "
                                f"(Anteil {actual_share:.2%}).",
                                flush=True,
                            )
                        else:
                            print(" -> Zu wenig USD für eine Umschichtung.", flush=True)
                elif share_change < 0:
                    if xmr_balance <= 0:
                        print(" -> Kein XMR-Bestand – kein Verkauf.", flush=True)
                    else:
                        xmr_to_sell = min((-share_change) * total_value / price, xmr_balance)
                        if xmr_to_sell > 0:
                            usd_gained = xmr_to_sell * price
                            xmr_balance -= xmr_to_sell
                            usd_balance += usd_gained
                            actual_share = usd_gained / total_value
                            print(
                                " -> Verkaufe "
                                f"{xmr_to_sell:.6f} XMR und erhalte {usd_gained:.2f} USD "
                                f"(Anteil {actual_share:.2%}).",
                                flush=True,
                            )
                        else:
                            print(" -> Zu wenig XMR für eine Umschichtung.", flush=True)
                else:
                    print(" -> Halte Position, keine Aktion.", flush=True)

        print("-" * 80, flush=True)

        if args.iterations and iteration >= args.iterations:
            break

        time.sleep(max(args.interval, 0.0))

    if not history:
        print("Keine Kursdaten verfügbar – Demo wird beendet.")
        return 1

    final_price = history[-1].close
    print("Endstand der Demo:")
    final_total = usd_balance + xmr_balance * final_price
    final_outperformance = _relative_outperformance(
        final_total, final_price, baseline_total_value, baseline_price
    )
    _log_portfolio(
        datetime.now(timezone.utc),
        final_price,
        xmr_balance,
        usd_balance,
        outperformance=final_outperformance,
    )
    return 0


if __name__ == "__main__":  # pragma: no cover - module behaviour
    raise SystemExit(main())
<|MERGE_RESOLUTION|>--- conflicted
+++ resolved
@@ -224,7 +224,7 @@
         price = latest_bar.close
         timestamp = latest_bar.date
 
-<<<<<<< HEAD
+
         total_value = usd_balance + xmr_balance * price
         if baseline_total_value is None or baseline_price is None:
             baseline_total_value = total_value
@@ -240,11 +240,6 @@
             outperformance=outperformance,
         )
         target_xmr_share = _target_xmr_share(recommendation)
-=======
-        _log_portfolio(timestamp, price, xmr_balance, usd_balance)
-        target_xmr_share = _target_xmr_share(recommendation)
-        total_value = usd_balance + xmr_balance * price
->>>>>>> b5a09c03
         current_xmr_share = 0.0 if total_value <= 0 else (xmr_balance * price) / total_value
 
         print(
