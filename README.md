--- conflicted
+++ resolved
@@ -78,11 +78,8 @@
 wendet die Analyse darauf an und schichtet – abhängig von der ermittelten
 Konfidenz – nur einen Teil des Bestands zwischen XMR und USD um. So bleibt das
 Portfolio auch bei kurzzeitig ungünstigen Signalen robuster. Standardmäßig
-<<<<<<< HEAD
 beginnt die Demo mit **0,8 XMR** und **0 USD** Startkapital.
-=======
-beginnt die Demo mit **1 XMR** und **1000 USD** Startkapital.
->>>>>>> bd74d88f
+
 
 
 Sollte kein Internetzugang zur Verfügung stehen, simuliert die Demo automatisch
